--- conflicted
+++ resolved
@@ -66,8 +66,6 @@
 		assignment_strategy: AssignmentStrategy::Single(
 			instant_match_processor.map(|m| vec![m].try_into().unwrap()),
 		),
-<<<<<<< HEAD
-=======
 	};
 	let r: <T as Config>::RegistrationExtra = <T as Config>::BenchmarkHelper::registration_extra(r);
 	let r: <T as pallet_acurast::Config>::RegistrationExtra = r.into();
@@ -102,7 +100,6 @@
 		reward,
 		min_reputation: Some(0),
 		assignment_strategy: AssignmentStrategy::Single(None),
->>>>>>> 7c40dbe1
 	};
 	let r: <T as Config>::RegistrationExtra = <T as Config>::BenchmarkHelper::registration_extra(r);
 	let r: <T as pallet_acurast::Config>::RegistrationExtra = r.into();
